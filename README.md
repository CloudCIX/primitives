# Primitives

## directorymain
Primitive to Build and Delete directories on PodNet HA

supported verbs:

- build:
    - path: str
    - config_file=None

- read:
    - path: str
    - config_file=None
    
- scrub:
    - path: str
    - config_file=None
<<<<<<< HEAD
    
## firewallns
Primitive to Build and Delete nftables tables of Network Namespace on PodNet HA
=======

## storage_kvm
Primitive for Storage drives (QEMU images) on KVM hosts
>>>>>>> 233e7a1f

supported verbs:

- build:
<<<<<<< HEAD
    - namespace: str
    - table: str
    - priority: int
    - config_file=None
    - rules: optional array
        - version: int
          source: array
            - str
          destination: array
            - str
          protocol: str
          port: array
            - str
          action: bool
          log: bool
          iiface: str
          oiface: str
          order: int
    - nats: dict
        dnats: optional array
            - public: str
              private: str
              iiface: str
        snats: optional array
            - public: str
              private: str
              oiface: str            
=======
    - host: str
    - domain_path: str
    - storage: str
    - size: int

- read:
    - host: str
    - domain_path: str
    - storage: str
    
- scrub:
    - host: str
    - domain_path: str
    - storage: str

- update:
    - host: str
    - domain_path: str
    - storage: str
    - size: int
>>>>>>> 233e7a1f
<|MERGE_RESOLUTION|>--- conflicted
+++ resolved
@@ -16,20 +16,13 @@
 - scrub:
     - path: str
     - config_file=None
-<<<<<<< HEAD
     
 ## firewallns
 Primitive to Build and Delete nftables tables of Network Namespace on PodNet HA
-=======
-
-## storage_kvm
-Primitive for Storage drives (QEMU images) on KVM hosts
->>>>>>> 233e7a1f
 
 supported verbs:
 
 - build:
-<<<<<<< HEAD
     - namespace: str
     - table: str
     - priority: int
@@ -57,7 +50,9 @@
             - public: str
               private: str
               oiface: str            
-=======
+
+## storage_kvm
+Primitive for Storage drives (QEMU images) on KVM hosts
     - host: str
     - domain_path: str
     - storage: str
@@ -78,4 +73,3 @@
     - domain_path: str
     - storage: str
     - size: int
->>>>>>> 233e7a1f
