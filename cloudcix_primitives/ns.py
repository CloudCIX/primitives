--- conflicted
+++ resolved
@@ -440,11 +440,7 @@
         3262: f'Failed to run payload find_lo1. Payload exited with status ',
         3263: f'Failed to connect to the disabled PodNet for find_lo1_status payload: ',
         3264: f'Failed to run payload find_lo1_status. Payload exited with status ',
-<<<<<<< HEAD
         3265: f'Failed to connect to the disabled PodNet for find_lok_address payload: ',
-=======
-        3265: f'Failed to connect to the enabled PodNet for find_lo1_address payload: ',
->>>>>>> 72deeb78
         3266: f'Failed to run payload find_lo1_address. Payload exited with status ',
     }
 
