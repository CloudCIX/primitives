"""
Primitive to Build and Delete directories on PodNet HA
"""

# stdlib
import json
import ipaddress
from pathlib import Path
from typing import Tuple
# lib
from cloudcix.rcc import comms_ssh, CouldNotConnectException
# local


__all__ = [
    'build',
    'read',
    'scrub',
]

SUCCESS_CODE = 0


def build(
        path: str,
        config_file=None,
) -> Tuple[bool, str]:
    """
    description:
        Creates directory on PodNet HA.

    parameters:
        path:
            description: The path to be created on the PodNet
            type: string
            required: true
        config_file:
            description: The path to the config.json file. This will default to /opt/robot/config.json if not supplied.
            type: string
            required: false
    return:
        description: |
            A tuple with a boolean flag stating the build was successful or not and
            the output or error message.
        type: tuple
    """
    # Define message
    messages = {
        1000: f'1000: Successfully created directory {path}',
        2011: f'2011: Config file {config_file} loaded.',
        3000: f'3000: Failed to create directory {path}',
        3011: f'3011: Failed to load config file {config_file}, It does not exits.',
        3012: f'3012: Failed to get `ipv6_subnet` from config file {config_file}',
        3013: f'3013: Invalid value for `ipv6_subnet` from config file {config_file}',
        3014: f'3014: Failed to get `podnet_a_enabled` from config file {config_file}',
        3015: f'3015: Failed to get `podnet_b_enabled` from config file {config_file}',
        3016: f'3016: Invalid values for `podnet_a_enabled` and `podnet_b_enabled`, both are True',
        3017: f'3017: Invalid values for `podnet_a_enabled` and `podnet_b_enabled`, both are False',
        3018: f'3018: Invalid values for `podnet_a_enabled` and `podnet_b_enabled`, one or both are non booleans',
        3021: f'3021: Failed to connect to the enabled PodNet from the config file {config_file}',
        3022: f'3022: Failed to create directory {path} on the enabled PodNet',
<<<<<<< HEAD
        3031: f'3031: Successfully created directory {path} on enabled PodNet but Failed to connect to the disabled '
              f'PodNet',
        3032: f'3032: Successfully created directory {path} on enabled PodNet but Failed to create on the disabled '
              f'PodNet',
=======
        3031: f'3031: Successfully created directory {path} on enabled PodNet but Failed to connect to the disabled PodNet '
              f'from the config file {config_file}',
        3032: f'3032: Successfully created directory {path} on enabled PodNet but Failed to create on the disabled PodNet',
>>>>>>> 233e7a1f
    }

    # Block 01: Get the PodNet IPs
    # Default config_file if it is None
    if config_file is None:
        config_file = '/opt/robot/config.json'

    # Get load config from config_file
    if not Path(config_file).exists():
        return False, messages[3011]
    with Path(config_file).open('r') as file:
        config = json.load(file)

    # Get the ipv6_subnet from config_file
    ipv6_subnet = config.get('ipv6_subnet', None)
    if ipv6_subnet is None:
        return False, messages[3012]
    # Verify the ipv6_subnet value
    try:
        ipaddress.ip_network(ipv6_subnet)
    except ValueError:
        return False, messages[3013]

    # Get the PodNet Mgmt ips from ipv6_subnet
    podnet_a = f'{ipv6_subnet.split("/")[0]}10:0:2'
    podnet_b = f'{ipv6_subnet.split("/")[0]}10:0:3'

    # Get `podnet_a_enabled` and `podnet_b_enabled`
    podnet_a_enabled = config.get('podnet_a_enabled', None)
    if podnet_a_enabled is None:
        return False, messages[3014]
    podnet_b_enabled = config.get('podnet_b_enabled', None)
    if podnet_a_enabled is None:
        return False, messages[3015]

    # First run on enabled PodNet
    if podnet_a_enabled is True and podnet_b_enabled is False:
        enabled = podnet_a
        disabled = podnet_b
    elif podnet_a_enabled is False and podnet_b_enabled is True:
        enabled = podnet_b
        disabled = podnet_a
    elif podnet_a_enabled is True and podnet_b_enabled is True:
        return False, messages[3016]
    elif podnet_a_enabled is False and podnet_b_enabled is False:
        return False, messages[3017]
    else:
        return False, messages[3018]

    # define payload
    payload = f'mkdir --parents {path}'

    # Block 02
    # call rcc comms_ssh on enabled PodNet
    try:
        exit_code, stdout, stderr = comms_ssh(
            host_ip=enabled,
            payload=payload,
            username='robot',
        )
    except CouldNotConnectException:
        return False, messages[3021]

    if exit_code != SUCCESS_CODE:
        return False, messages[3022]

    # Block 03
    # call rcc comms_ssh on disabled PodNet
    try:
        exit_code, stdout, stderr = comms_ssh(
            host_ip=disabled,
            payload=payload,
            username='robot',
        )
    except CouldNotConnectException:
        return False, messages[3031]

    if exit_code != SUCCESS_CODE:
        return False, messages[3032]

    return True, messages[1000]


def read(
        path: str,
        config_file=None,
) -> Tuple[bool, str]:
    """
    description:
        Gets the status of the directory on PodNet HA.

    parameters:
        path:
            description: The path to be read on the PodNet
            type: string
            required: true
        config_file:
            description: The path to the config.json file
            type: string
            required: false
    return:
        description: |
            A tuple with a boolean flag stating the read was successful or not and
            the output or error message.
        type: tuple
    """
    # Define message
    messages = {
        1000: f'1000: Successfully read directory {path}',
        2011: f'2011: Config file {config_file} loaded.',
        3000: f'3000: Failed to read directory {path}',
        3011: f'3011: Failed to load config file {config_file}, It does not exits.',
        3012: f'3012: Failed to get `ipv6_subnet` from config file {config_file}',
        3013: f'3013: Invalid value for `ipv6_subnet` from config file {config_file}',
        3014: f'3014: Failed to get `podnet_a_enabled` from config file {config_file}',
        3015: f'3015: Failed to get `podnet_b_enabled` from config file {config_file}',
        3016: f'3016: Invalid values for `podnet_a_enabled` and `podnet_b_enabled`, both are True',
        3017: f'3017: Invalid values for `podnet_a_enabled` and `podnet_b_enabled`, both are False',
        3018: f'3018: Invalid values for `podnet_a_enabled` and `podnet_b_enabled`, one or both are non booleans',
        3021: f'3021: Failed to connect to the enabled PodNet from the config file {config_file}',
        3022: f'3022: Failed to read directory {path} on the enabled PodNet',
        3031: f'3031: Successfully read directory {path} on enabled PodNet but Failed to connect to the disabled '
              f'PodNet',
        3032: f'3032: Successfully read directory {path} on enabled PodNet but Failed to read on the disabled PodNet',
    }

    # Block 01
    # Default config_file if it is None
    if config_file is None:
        config_file = '/opt/robot/config.json'

    # Get load config from config_file
    if not Path(config_file).exists():
        return False, messages[3011]
    with Path(config_file).open('r') as file:
        config = json.load(file)

    # Get the ipv6_subnet from config_file
    ipv6_subnet = config.get('ipv6_subnet', None)
    if ipv6_subnet is None:
        return False, messages[3012]
    # Verify the ipv6_subnet value
    try:
        ipaddress.ip_network(ipv6_subnet)
    except ValueError:
        return False, messages[3013]

    # Get the PodNet Mgmt ips from ipv6_subnet
    podnet_a = f'{ipv6_subnet.split("/")[0]}10:0:2'
    podnet_b = f'{ipv6_subnet.split("/")[0]}10:0:3'

    # Get `podnet_a_enabled` and `podnet_b_enabled`
    podnet_a_enabled = config.get('podnet_a_enabled', None)
    if podnet_a_enabled is None:
        return False, messages[3014]
    podnet_b_enabled = config.get('podnet_b_enabled', None)
    if podnet_a_enabled is None:
        return False, messages[3015]

    # First run on enabled PodNet
    if podnet_a_enabled is True and podnet_b_enabled is False:
        enabled = podnet_a
        disabled = podnet_b
    elif podnet_a_enabled is False and podnet_b_enabled is True:
        enabled = podnet_b
        disabled = podnet_a
    elif podnet_a_enabled is True and podnet_b_enabled is True:
        return False, messages[3016]
    elif podnet_a_enabled is False and podnet_b_enabled is False:
        return False, messages[3017]
    else:
        return False, messages[3018]

    # define payload
    payload = f'stat {path}'

    # Block 02
    # call rcc comms_ssh on enabled PodNet
    try:
        exit_code, stdout, stderr = comms_ssh(
            host_ip=enabled,
            payload=payload,
            username='robot',
        )
    except CouldNotConnectException:
        return False, messages[3021]

    if exit_code != SUCCESS_CODE:
        return False, messages[3022]

    # Block 03
    # call rcc comms_ssh on disabled PodNet
    try:
        exit_code, stdout, stderr = comms_ssh(
            host_ip=disabled,
            payload=payload,
            username='robot',
        )
    except CouldNotConnectException:
        return False, messages[3031]

    if exit_code != SUCCESS_CODE:
        return False, messages[3032]

    return True, messages[1000]


def scrub(
        path: str,
        config_file=None,
) -> Tuple[bool, str]:
    """
    description:
        Removes directory on PodNet HA.

    parameters:
        path:
            description: The path to be removed on the PodNet
            type: string
            required: true
        config_file:
            description: The path to the config.json file
            type: string
            required: false
    return:
        description: |
            A tuple with a boolean flag stating the scrub was successful or not and
            the output or error message.
        type: tuple
    """
    # Define message
    messages = {
        1000: f'1000: Successfully removed directory {path}',
        2011: f'2011: Config file {config_file} loaded.',
        3000: f'3000: Failed to remove directory {path}',
        3011: f'3011: Failed to load config file {config_file}, It does not exits.',
        3012: f'3012: Failed to get `ipv6_subnet` from config file {config_file}',
        3013: f'3013: Invalid value for `ipv6_subnet` from config file {config_file}',
        3014: f'3014: Failed to get `podnet_a_enabled` from config file {config_file}',
        3015: f'3015: Failed to get `podnet_b_enabled` from config file {config_file}',
        3016: f'3016: Invalid values for `podnet_a_enabled` and `podnet_b_enabled`, both are True',
        3017: f'3017: Invalid values for `podnet_a_enabled` and `podnet_b_enabled`, both are False',
        3018: f'3018: Invalid values for `podnet_a_enabled` and `podnet_b_enabled`, one or both are non booleans',
        3021: f'3021: Failed to connect to the enabled PodNet from the config file {config_file}',
        3022: f'3022: Failed to remove directory {path} on the enabled PodNet',
        3031: f'3031: Successfully removed directory {path} on enabled PodNet but Failed to connect to the disabled '
              f'PodNet ',
        3032: f'3032: Successfully removed directory {path} on enabled PodNet but Failed to remove on the disabled '
              f'PodNet',
    }
    # Block 01
    # Default config_file if it is None
    if config_file is None:
        config_file = '/opt/robot/config.json'

    # Get load config from config_file
    if not Path(config_file).exists():
        return False, messages[3011]
    with Path(config_file).open('r') as file:
        config = json.load(file)

    # Get the ipv6_subnet from config_file
    ipv6_subnet = config.get('ipv6_subnet', None)
    if ipv6_subnet is None:
        return False, messages[3012]
    # Verify the ipv6_subnet value
    try:
        ipaddress.ip_network(ipv6_subnet)
    except ValueError:
        return False, messages[3013]

    # Get the PodNet Mgmt ips from ipv6_subnet
    podnet_a = f'{ipv6_subnet.split("/")[0]}10:0:2'
    podnet_b = f'{ipv6_subnet.split("/")[0]}10:0:3'

    # Get `podnet_a_enabled` and `podnet_b_enabled`
    podnet_a_enabled = config.get('podnet_a_enabled', None)
    if podnet_a_enabled is None:
        return False, messages[3014]
    podnet_b_enabled = config.get('podnet_b_enabled', None)
    if podnet_a_enabled is None:
        return False, messages[3015]

    # First run on enabled PodNet
    if podnet_a_enabled is True and podnet_b_enabled is False:
        enabled = podnet_a
        disabled = podnet_b
    elif podnet_a_enabled is False and podnet_b_enabled is True:
        enabled = podnet_b
        disabled = podnet_a
    elif podnet_a_enabled is True and podnet_b_enabled is True:
        return False, messages[3016]
    elif podnet_a_enabled is False and podnet_b_enabled is False:
        return False, messages[3017]
    else:
        return False, messages[3018]

    # define payload
    payload = f'rm --recursive --force {path}'

    # Block 02
    # call rcc comms_ssh on enabled PodNet
    try:
        exit_code, stdout, stderr = comms_ssh(
            host_ip=enabled,
            payload=payload,
            username='robot',
        )
    except CouldNotConnectException:
        return False, messages[3021]

    if exit_code != SUCCESS_CODE:
        return False, messages[3022]

    # Block 03
    # call rcc comms_ssh on disabled PodNet
    try:
        exit_code, stdout, stderr = comms_ssh(
            host_ip=disabled,
            payload=payload,
            username='robot',
        )
    except CouldNotConnectException:
        return False, messages[3031]

    if exit_code != SUCCESS_CODE:
        return False, messages[3032]

    return True, messages[1000]<|MERGE_RESOLUTION|>--- conflicted
+++ resolved
@@ -59,16 +59,10 @@
         3018: f'3018: Invalid values for `podnet_a_enabled` and `podnet_b_enabled`, one or both are non booleans',
         3021: f'3021: Failed to connect to the enabled PodNet from the config file {config_file}',
         3022: f'3022: Failed to create directory {path} on the enabled PodNet',
-<<<<<<< HEAD
         3031: f'3031: Successfully created directory {path} on enabled PodNet but Failed to connect to the disabled '
               f'PodNet',
         3032: f'3032: Successfully created directory {path} on enabled PodNet but Failed to create on the disabled '
               f'PodNet',
-=======
-        3031: f'3031: Successfully created directory {path} on enabled PodNet but Failed to connect to the disabled PodNet '
-              f'from the config file {config_file}',
-        3032: f'3032: Successfully created directory {path} on enabled PodNet but Failed to create on the disabled PodNet',
->>>>>>> 233e7a1f
     }
 
     # Block 01: Get the PodNet IPs
@@ -133,7 +127,7 @@
         return False, messages[3021]
 
     if exit_code != SUCCESS_CODE:
-        return False, messages[3022]
+        return False, f'{messages[3022]} {exit_code}\nSTDOUT: {stdout}\nSTDERR: {stderr}'
 
     # Block 03
     # call rcc comms_ssh on disabled PodNet
@@ -147,7 +141,7 @@
         return False, messages[3031]
 
     if exit_code != SUCCESS_CODE:
-        return False, messages[3032]
+        return False, f'{messages[3032]} {exit_code}\nSTDOUT: {stdout}\nSTDERR: {stderr}'
 
     return True, messages[1000]
 
@@ -248,7 +242,7 @@
     # Block 02
     # call rcc comms_ssh on enabled PodNet
     try:
-        exit_code, stdout, stderr = comms_ssh(
+        exit_code, enabled_stdout, enabled_stderr = comms_ssh(
             host_ip=enabled,
             payload=payload,
             username='robot',
@@ -257,12 +251,12 @@
         return False, messages[3021]
 
     if exit_code != SUCCESS_CODE:
-        return False, messages[3022]
+        return False, f'{messages[3022]} {exit_code}\nSTDOUT: {enabled_stdout}\nSTDERR: {enabled_stderr}'
 
     # Block 03
     # call rcc comms_ssh on disabled PodNet
     try:
-        exit_code, stdout, stderr = comms_ssh(
+        exit_code, disabled_stdout, disabled_stderr = comms_ssh(
             host_ip=disabled,
             payload=payload,
             username='robot',
@@ -271,9 +265,10 @@
         return False, messages[3031]
 
     if exit_code != SUCCESS_CODE:
-        return False, messages[3032]
-
-    return True, messages[1000]
+        return False, f'{messages[3032]} {exit_code}\nSTDOUT: {disabled_stdout}\nSTDERR: {disabled_stderr}'
+
+    return True, f'{messages[1000]}. \nSTDOUT from Enabled PodNet: {enabled_stdout}' \
+                 f'\nSTDOUT from Disabled PodNet: {disabled_stdout}'
 
 
 def scrub(
@@ -372,7 +367,7 @@
     # Block 02
     # call rcc comms_ssh on enabled PodNet
     try:
-        exit_code, stdout, stderr = comms_ssh(
+        exit_code, enabled_stdout, enabled_stderr = comms_ssh(
             host_ip=enabled,
             payload=payload,
             username='robot',
@@ -381,12 +376,12 @@
         return False, messages[3021]
 
     if exit_code != SUCCESS_CODE:
-        return False, messages[3022]
+        return False, f'{messages[3022]} {exit_code}\nSTDOUT: {enabled_stdout}\nSTDERR: {enabled_stderr}'
 
     # Block 03
     # call rcc comms_ssh on disabled PodNet
     try:
-        exit_code, stdout, stderr = comms_ssh(
+        exit_code, disabled_stdout, disabled_stderr = comms_ssh(
             host_ip=disabled,
             payload=payload,
             username='robot',
@@ -395,6 +390,6 @@
         return False, messages[3031]
 
     if exit_code != SUCCESS_CODE:
-        return False, messages[3032]
+        return False, f'{messages[3022]} {exit_code}\nSTDOUT: {disabled_stdout}\nSTDERR: {disabled_stderr}'
 
     return True, messages[1000]